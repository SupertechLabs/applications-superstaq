import os
from typing import Dict, Union


from applications_superstaq import superstaq_client


class UserConfig:
    def __init__(self, client: superstaq_client._SuperstaQClient):
        self._client = client

    def get_balance(self, pretty_output: bool = True) -> Union[str, float]:
        """Get the querying user's account balance in USD.
        Args:
            pretty_output: whether to return a pretty string or a float of the balance.
        Returns:
            If pretty_output is True, returns the balance as a nicely formatted string ($-prefix,
                commas on LHS every three digits, and two digits after period). Otherwise, simply
                returns a float of the balance.
        """
        balance = self._client.get_balance()["balance"]
        if pretty_output:
            return f"${balance:,.2f}"
        return balance

    def ibmq_set_token(self, token: str) -> Dict[str, str]:
        """Sets IBMQ token field in database.

        Args:
            token: IBMQ token string.

        Returns:
            JSON dictionary containing status of update (whether or not it failed).
        """
        return self._client.ibmq_set_token({"ibmq_token": token})

    def aqt_upload_configs(self, pulses_file_path: str, variables_file_path: str) -> Dict[str, str]:
        """Uploads configs for AQT
        Args:
            pulses_file_path: The filepath for Pulses.yaml
            variables_file_path: The filepath for Variables.yaml
        Returns:
            A dictionary of of the status of the update (Whether or not it failed)
        """
        with open(pulses_file_path) as pulses_file:
            read_pulses = pulses_file.read()

        with open(variables_file_path) as variables_file:
            read_variables = variables_file.read()

        json_dict = self._client.aqt_upload_configs(
            {"pulses": read_pulses, "variables": read_variables}
        )

        return json_dict

    def aqt_get_configs(self, pulses_file_path: str, variables_file_path: str) -> None:
        """Writes AQT configs from the AQT system onto the given file paths.

        Args:
            pulses_file_path: where to write the pulse configurations
            variables_file_path: where to write the variables configurations
        Returns:
            None
        """
        pulses_file_exists = os.path.exists(pulses_file_path)
        variables_file_exists = os.path.exists(variables_file_path)

        if pulses_file_exists and variables_file_exists:
            raise ValueError(
                f"{pulses_file_path} and {variables_file_path} "
                f"exists as pulses and variable files. Please try different filenames to write to"
            )
        elif pulses_file_exists and not variables_file_exists:
            raise ValueError(
                f"{pulses_file_path} exists. "
                f"Please try a different filename to write to"
            )
        elif not pulses_file_exists and variables_file_exists:
            raise ValueError(
                f"{variables_file_path} exists as a variables file. "
                f"Please try a different filename to write to"
            )
<<<<<<< HEAD

=======
        elif pulses_file_exists and variables_file_exists:
            raise ValueError(
                f"{pulses_file_path} and {variables_file_path} "
                f"exist as pulses and variable files. Please try different filenames to write to"
            )
>>>>>>> 033e4d29

        config_dict = self._client.aqt_get_configs()
        with open(pulses_file_path, "w") as text_file:
            text_file.write(config_dict["pulses"])

        with open(variables_file_path, "w") as text_file:
            text_file.write(config_dict["variables"])<|MERGE_RESOLUTION|>--- conflicted
+++ resolved
@@ -71,25 +71,15 @@
                 f"{pulses_file_path} and {variables_file_path} "
                 f"exists as pulses and variable files. Please try different filenames to write to"
             )
-        elif pulses_file_exists and not variables_file_exists:
+        elif pulses_file_exists:
             raise ValueError(
-                f"{pulses_file_path} exists. "
-                f"Please try a different filename to write to"
+                f"{pulses_file_path} exists. " f"Please try a different filename to write to"
             )
-        elif not pulses_file_exists and variables_file_exists:
+        elif variables_file_exists:
             raise ValueError(
                 f"{variables_file_path} exists as a variables file. "
                 f"Please try a different filename to write to"
             )
-<<<<<<< HEAD
-
-=======
-        elif pulses_file_exists and variables_file_exists:
-            raise ValueError(
-                f"{pulses_file_path} and {variables_file_path} "
-                f"exist as pulses and variable files. Please try different filenames to write to"
-            )
->>>>>>> 033e4d29
 
         config_dict = self._client.aqt_get_configs()
         with open(pulses_file_path, "w") as text_file:
