# Copyright 2021 The Cirq Developers
# Licensed under the Apache License, Version 2.0 (the "License");
# you may not use this file except in compliance with the License.
# You may obtain a copy of the License at
#
#     https://www.apache.org/licenses/LICENSE-2.0
#
# Unless required by applicable law or agreed to in writing, software
# distributed under the License is distributed on an "AS IS" BASIS,
# WITHOUT WARRANTIES OR CONDITIONS OF ANY KIND, either express or implied.
# See the License for the specific language governing permissions and
# limitations under the License.
"""Client for making requests to SuperstaQ's API."""

import sys
import textwrap
import time
import urllib
from typing import Any, Callable, cast, Dict, List, Optional, Union

import qubovert as qv
import requests

import applications_superstaq


class _SuperstaQClient:
    """Handles calls to SuperstaQ's API.

    Users should not instantiate this themselves,
    but instead should use `$client_superstaq.Service`.
    """

    RETRIABLE_STATUS_CODES = {
        requests.codes.service_unavailable,
    }
    SUPPORTED_TARGETS = {"qpu", "simulator"}
    SUPPORTED_VERSIONS = {
        applications_superstaq.API_VERSION,
    }

    def __init__(
        self,
        remote_host: str,
        api_key: str,
        client_name: str,
        default_target: Optional[str] = None,
        api_version: str = applications_superstaq.API_VERSION,
        max_retry_seconds: float = 3600,  # 1 hour
        verbose: bool = False,
    ):
        """Creates the SuperstaQClient.

        Users should use `$client_superstaq.Service` instead of this class directly.

        The SuperstaQClient handles making requests to the SuperstaQClient,
        returning dictionary results. It handles retry and authentication.

        Args:
            remote_host: The url of the server exposing the SuperstaQ API. This will strip anything
                besides the base scheme and netloc, i.e. it only takes the part of the host of
                the form `http://example.com` of `http://example.com/test`.
            api_key: The key used for authenticating against the SuperstaQ API.
            default_target: The default target to run against. Supports one of 'qpu' and
                'simulator'. Can be overridden by calls with target in their signature.
            api_version: Which version fo the api to use, defaults to client_superstaq.API_VERSION,
                which is the most recent version when this client was downloaded.
            max_retry_seconds: The time to continue retriable responses. Defaults to 3600.
            verbose: Whether to print to stderr and stdio any retriable errors that are encountered.
        """

        self.api_key = api_key
        self.client_name = client_name
        self.api_version = api_version
        self.default_target = default_target
        self.max_retry_seconds = max_retry_seconds
        self.verbose = verbose
        url = urllib.parse.urlparse(remote_host)
        assert url.scheme and url.netloc, (
            f"Specified remote_host {remote_host} is not a valid url, for example "
            "http://example.com"
        )

        assert (
            self.api_version in self.SUPPORTED_VERSIONS
        ), f"Only API versions {self.SUPPORTED_VERSIONS} are accepted but got {self.api_version}"
        assert (
            default_target is None or default_target in self.SUPPORTED_TARGETS
        ), f"Target can only be one of {self.SUPPORTED_TARGETS} but was {default_target}."
        assert max_retry_seconds >= 0, "Negative retry not possible without time machine."

        self.url = f"{url.scheme}://{url.netloc}/{api_version}"
        self.verify_https: bool = f"{applications_superstaq.API_URL}/{self.api_version}" == self.url
        self.headers = {
            "Authorization": self.api_key,
            "Content-Type": "application/json",
            "X-Client-Name": self.client_name,
            "X-Client-Version": self.api_version,
        }

    def get_request(self, endpoint: str) -> dict:
        def request() -> requests.Response:
            return requests.get(
                f"{self.url}{endpoint}",
                headers=self.headers,
                verify=self.verify_https,
            )

        return self._make_request(request).json()

    def post_request(self, endpoint: str, json_dict: Dict[str, Any]) -> dict:
        def request() -> requests.Response:
            return requests.post(
                f"{self.url}{endpoint}",
                json=json_dict,
                headers=self.headers,
                verify=self.verify_https,
            )

        return self._make_request(request).json()

    def create_job(
        self,
        serialized_circuits: Dict[str, str],
        repetitions: Optional[int] = None,
        target: Optional[str] = None,
        ibmq_token: Optional[str] = None,
        ibmq_pulse: Optional[bool] = None,
    ) -> dict:
        """Create a job.

        Args:
            ibmq_pulse: Specify whether to run the job on the pulse level of the device
            ibmq_token: For running on IBM devices
            serialized_circuits: The serialized representation of the circuit to run.
            repetitions: The number of times to repeat the circuit. For simulation the repeated
                sampling is not done on the server, but is passed as metadata to be recovered
                from the returned job.
            target: If supplied the target to run on. Supports one of `qpu` or `simulator`. If not
                set, uses `default_target`.

        Returns:
            The json body of the response as a dict. This does not contain populated information
            about the job, but does contain the job id.

        Raises:
            An SuperstaQException if the request fails.
        """
        actual_target = self._target(target)
        json_dict: Dict[str, Any] = {
            **serialized_circuits,
            "backend": actual_target,
            "shots": repetitions,
        }
        if ibmq_token:
            json_dict["ibmq_token"] = ibmq_token

        if ibmq_pulse:
            json_dict["ibmq_pulse"] = ibmq_pulse

        return self.post_request("/jobs", json_dict)

    def get_job(self, job_id: str) -> dict:
        """Get the job from the SuperstaQ API.

        Args:
            job_id: The UUID of the job (returned when the job was created).

        Returns:
            The json body of the response as a dict.

        Raises:
            SuperstaQNotFoundException: If a job with the given job_id does not exist.
            SuperstaQException: For other API call failures.
        """
        return self.get_request(f"/job/{job_id}")

    def get_balance(self) -> dict:
        """Get the querying user's account balance in USD.

        Returns:
            The json body of the response as a dict.
        """
        return self.get_request("/balance")

    def get_backends(self) -> dict:
        """Makes a GET request to SuperstaQ API to get a list of available backends."""
        return self.get_request("/backends")

    def aqt_compile(self, json_dict: Dict[str, Union[str, List[str]]]) -> dict:
        """Makes a POST request to SuperstaQ API to compile a list of circuits for Berkeley-AQT."""
        return self.post_request("/aqt_compile", json_dict)

    def qscout_compile(self, json_dict: Dict[str, Union[str, List[str]]]) -> dict:
        """Makes a POST request to SuperstaQ API to compile a list of circuits for QSCOUT."""
        return self.post_request("/qscout_compile", json_dict)

    def cq_compile(self, json_dict: Dict[str, Union[str, List[str]]]) -> dict:
<<<<<<< HEAD
        """Makes a POST request to SuperstaQ API to compile a list of circuits for ColdQuanta."""
        return self.post_request("/cq_compile", json_dict)
=======
        """Makes a POST request to SuperstaQ API to compile a list of circuits for CQ."""
        return self._make_request(self.post_request("/cq_compile", json_dict)).json()
>>>>>>> 036e6ee5

    def ibmq_compile(self, json_dict: Dict[str, Union[str, List[str]]]) -> dict:
        """Makes a POST request to SuperstaQ API to compile a circuits for IBM devices."""
        return self.post_request("/ibmq_compile", json_dict)

    def neutral_atom_compile(self, json_dict: Dict[str, Union[str, List[str]]]) -> dict:
        """Makes a POST request to SuperstaQ API to compile a circuits for neutral atom devices."""
        return self.post_request("/neutral_atom_compile", json_dict)

    def submit_qubo(self, qubo: qv.QUBO, target: str, repetitions: int = 1000) -> dict:
        """Makes a POST request to SuperstaQ API to submit a QUBO problem to the given target."""
        json_dict = {
            "qubo": applications_superstaq.qubo.convert_qubo_to_model(qubo),
            "backend": target,
            "shots": repetitions,
        }
        return self.post_request("/qubo", json_dict)

    def find_min_vol_portfolio(self, json_dict: dict) -> dict:
        """Makes a POST request to SuperstaQ API to find a minimum volatility portfolio
        that exceeds a certain specified return."""
        return self.post_request("/minvol", json_dict)

    def find_max_pseudo_sharpe_ratio(self, json_dict: dict) -> dict:
        """Makes a POST request to SuperstaQ API to find a max Sharpe ratio portfolio."""
        return self.post_request("/maxsharpe", json_dict)

    def tsp(self, json_dict: dict) -> dict:
        """Makes a POST request to SuperstaQ API to find a optimal TSP tour."""
        return self.post_request("/tsp", json_dict)

    def warehouse(self, json_dict: dict) -> dict:
        """Makes a POST request to SuperstaQ API to find optimal warehouse assignment."""
        return self.post_request("/warehouse", json_dict)

    def aqt_upload_configs(self, aqt_configs: Dict[str, str]) -> dict:
        """Makes a POST request to SuperstaQ API to upload configurations."""
        return self.post_request("/aqt_configs", aqt_configs)

    def _target(self, target: Optional[str]) -> str:
        """Returns the target if not None or the default target.

        Raises:
            AssertionError: if both `target` and `default_target` are not set.
        """
        assert target is not None or self.default_target is not None, (
            "One must specify a target on this call, or a default_target on the service/client, "
            "but neither were set."
        )
        return cast(str, target or self.default_target)

    def _handle_status_codes(self, response: requests.Response) -> None:
        if response.status_code == requests.codes.unauthorized:
            raise applications_superstaq.SuperstaQException(
                '"Not authorized" returned by SuperstaQ API.  '
                "Check to ensure you have supplied the correct API key.",
                response.status_code,
            )
        if response.status_code == requests.codes.not_found:
            raise applications_superstaq.SuperstaQNotFoundException(
                "SuperstaQ could not find requested resource."
            )

        if response.status_code not in self.RETRIABLE_STATUS_CODES:
            message = response.reason
            if response.status_code == 400:
                message = str(response.text)
            raise applications_superstaq.SuperstaQException(
                "Non-retriable error making request to SuperstaQ API. "
                f"Status: {response.status_code} "
                f"Error : {message}",
                response.status_code,
            )

    def _make_request(self, request: Callable[[], requests.Response]) -> requests.Response:
        """Make a request to the API, retrying if necessary.

        Args:
            request: A function that returns a `requests.Response`.

        Raises:
            SuperstaQException: If there was a not-retriable error from the API.
            TimeoutError: If the requests retried for more than `max_retry_seconds`.

        Returns:
            The request.Response from the final successful request call.
        """
        # Initial backoff of 100ms.
        delay_seconds = 0.1
        while True:
            try:
                response = request()
                if response.ok:
                    return response

                self._handle_status_codes(response)
                message = response.reason

            # Fallthrough should retry.
            except requests.RequestException as e:
                # Connection error, timeout at server, or too many redirects.
                # Retry these.
                message = f"RequestException of type {type(e)}."
            if delay_seconds > self.max_retry_seconds:
                raise TimeoutError(f"Reached maximum number of retries. Last error: {message}")
            if self.verbose:
                print(message, file=sys.stderr)
                print(f"Waiting {delay_seconds} seconds before retrying.")
            time.sleep(delay_seconds)
            delay_seconds *= 2

    def __str__(self) -> str:
        return f"Client with host={self.url} and name={self.client_name}"

    def __repr__(self) -> str:
        return textwrap.dedent(
            f"""\
            applications_superstaq.superstaq_client._SuperstaQClient(
                remote_host={self.url!r},
                api_key={self.api_key!r},
                client_name={self.client_name!r},
                default_target={self.default_target!r},
                api_version={self.api_version!r},
                max_retry_seconds={self.max_retry_seconds!r},
                verbose={self.verbose!r},
            )"""
        )<|MERGE_RESOLUTION|>--- conflicted
+++ resolved
@@ -196,13 +196,8 @@
         return self.post_request("/qscout_compile", json_dict)
 
     def cq_compile(self, json_dict: Dict[str, Union[str, List[str]]]) -> dict:
-<<<<<<< HEAD
-        """Makes a POST request to SuperstaQ API to compile a list of circuits for ColdQuanta."""
+        """Makes a POST request to SuperstaQ API to compile a list of circuits for CQ."""
         return self.post_request("/cq_compile", json_dict)
-=======
-        """Makes a POST request to SuperstaQ API to compile a list of circuits for CQ."""
-        return self._make_request(self.post_request("/cq_compile", json_dict)).json()
->>>>>>> 036e6ee5
 
     def ibmq_compile(self, json_dict: Dict[str, Union[str, List[str]]]) -> dict:
         """Makes a POST request to SuperstaQ API to compile a circuits for IBM devices."""
