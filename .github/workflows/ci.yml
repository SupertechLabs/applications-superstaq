--- conflicted
+++ resolved
@@ -133,10 +133,7 @@
       - name: Pytest-win check
         run: |
           check/pytest
-<<<<<<< HEAD
-	shell: bash
-=======
->>>>>>> a3b9a93f
+        shell: bash
 
   coverage:
     name: Coverage check
